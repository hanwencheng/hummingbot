--- conflicted
+++ resolved
@@ -38,26 +38,17 @@
         cls.coinbase_pro_auth = CoinbaseProAuth(conf.coinbase_pro_api_key,
                                                 conf.coinbase_pro_secret_key,
                                                 conf.coinbase_pro_passphrase)
-<<<<<<< HEAD
         cls.trading_pairs = ["ETH-USDC"]
-=======
-        cls.symbols = ["ETH-USD"]
->>>>>>> 97152767
         cls.user_stream_tracker: CoinbaseProUserStreamTracker = CoinbaseProUserStreamTracker(
             coinbase_pro_auth=cls.coinbase_pro_auth, trading_pairs=cls.trading_pairs)
         cls.user_stream_tracker_task: asyncio.Task = safe_ensure_future(cls.user_stream_tracker.start())
 
-<<<<<<< HEAD
-    def test_user_stream(self):
-        # Wait process some msgs.
-        self.ev_loop.run_until_complete(asyncio.sleep(120.0))
-=======
         cls.clock: Clock = Clock(ClockMode.REALTIME)
         cls.market: CoinbaseProMarket = CoinbaseProMarket(
             conf.coinbase_pro_api_key,
             conf.coinbase_pro_secret_key,
             conf.coinbase_pro_passphrase,
-            symbols=cls.symbols
+            trading_pairs=cls.trading_pairs
         )
         print("Initializing Coinbase Pro market... this will take about a minute.")
         cls.clock.add_iterator(cls.market)
@@ -94,39 +85,39 @@
         in the corresponding market class
         """
         self.assertGreater(self.market.get_balance("ETH"), Decimal("0.1"))
-        symbol = self.symbols[0]
+        trading_pair = self.trading_pairs[0]
         amount: Decimal = Decimal("0.02")
-        quantized_amount: Decimal = self.market.quantize_order_amount(symbol, amount)
+        quantized_amount: Decimal = self.market.quantize_order_amount(trading_pair, amount)
 
-        current_bid_price: Decimal = self.market.get_price(symbol, True)
+        current_bid_price: Decimal = self.market.get_price(trading_pair, True)
         bid_price: Decimal = current_bid_price * Decimal("0.8")
-        quantize_bid_price: Decimal = self.market.quantize_order_price(symbol, bid_price)
+        quantize_bid_price: Decimal = self.market.quantize_order_price(trading_pair, bid_price)
 
-        client_order_id = self.market.buy(symbol, quantized_amount, OrderType.LIMIT, quantize_bid_price)
+        client_order_id = self.market.buy(trading_pair, quantized_amount, OrderType.LIMIT, quantize_bid_price)
 
         self.ev_loop.run_until_complete(asyncio.sleep(5.0))
         [open_message] = self.run_parallel(self.user_stream_tracker.user_stream.get())
 
         # print(open_message)
         self.assertTrue(isinstance(open_message, CoinbaseProOrderBookMessage))
-        self.assertEqual(open_message.symbol, symbol)
+        self.assertEqual(open_message.trading_pair, trading_pair)
         self.assertEqual(open_message.content["type"], "open")
         self.assertEqual(open_message.content["side"], "buy")
-        self.assertEqual(open_message.content["product_id"], symbol)
+        self.assertEqual(open_message.content["product_id"], trading_pair)
         self.assertEqual(Decimal(open_message.content["price"]), quantize_bid_price)
         self.assertEqual(Decimal(open_message.content["remaining_size"]), quantized_amount)
 
         self.run_parallel(asyncio.sleep(5.0))
-        self.market.cancel(symbol, client_order_id)
+        self.market.cancel(trading_pair, client_order_id)
 
         self.ev_loop.run_until_complete(asyncio.sleep(5.0))
         [done_message] = self.run_parallel(self.user_stream_tracker.user_stream.get())
 
         # print(done_message)
-        self.assertEqual(done_message.symbol, symbol)
+        self.assertEqual(done_message.trading_pair, trading_pair)
         self.assertEqual(done_message.content["type"], "done")
         self.assertEqual(done_message.content["side"], "buy")
-        self.assertEqual(done_message.content["product_id"], symbol)
+        self.assertEqual(done_message.content["product_id"], trading_pair)
         self.assertEqual(Decimal(done_message.content["price"]), quantize_bid_price)
         self.assertEqual(Decimal(done_message.content["remaining_size"]), quantized_amount)
         self.assertEqual(done_message.content["reason"], "canceled")
@@ -137,15 +128,15 @@
         This test should be run after the developer has implemented the limit buy in the corresponding market class
         """
         self.assertGreater(self.market.get_balance("ETH"), Decimal("0.1"))
-        symbol = self.symbols[0]
+        trading_pair = self.trading_pairs[0]
         amount: Decimal = Decimal("0.02")
-        quantized_amount: Decimal = self.market.quantize_order_amount(symbol, amount)
+        quantized_amount: Decimal = self.market.quantize_order_amount(trading_pair, amount)
 
-        current_bid_price: Decimal = self.market.get_price(symbol, True)
+        current_bid_price: Decimal = self.market.get_price(trading_pair, True)
         bid_price: Decimal = current_bid_price * Decimal("1.05")
-        quantize_bid_price: Decimal = self.market.quantize_order_price(symbol, bid_price)
+        quantize_bid_price: Decimal = self.market.quantize_order_price(trading_pair, bid_price)
 
-        self.market.buy(symbol, quantized_amount, OrderType.LIMIT, quantize_bid_price)
+        self.market.buy(trading_pair, quantized_amount, OrderType.LIMIT, quantize_bid_price)
 
         self.ev_loop.run_until_complete(asyncio.sleep(5.0))
         [message_1, message_2] = self.run_parallel(self.user_stream_tracker.user_stream.get(),
@@ -160,19 +151,19 @@
             match_message = message_1
 
         # print(done_message)
-        self.assertEqual(done_message.symbol, symbol)
+        self.assertEqual(done_message.trading_pair, trading_pair)
         self.assertEqual(done_message.content["type"], "done")
         self.assertEqual(done_message.content["side"], "buy")
-        self.assertEqual(done_message.content["product_id"], symbol)
+        self.assertEqual(done_message.content["product_id"], trading_pair)
         self.assertEqual(Decimal(done_message.content["price"]), quantize_bid_price)
         self.assertEqual(Decimal(done_message.content["remaining_size"]), Decimal(0.0))
         self.assertEqual(done_message.content["reason"], "filled")
 
         # print(match_message)
-        self.assertEqual(match_message.symbol, symbol)
+        self.assertEqual(match_message.trading_pair, trading_pair)
         self.assertEqual(match_message.content["type"], "match")
         self.assertEqual(match_message.content["side"], "sell")
-        self.assertEqual(match_message.content["product_id"], symbol)
+        self.assertEqual(match_message.content["product_id"], trading_pair)
         self.assertLessEqual(Decimal(match_message.content["price"]), quantize_bid_price)
         self.assertEqual(Decimal(match_message.content["size"]), quantized_amount)
 
@@ -183,7 +174,6 @@
         Developer needs to manually trigger those actions in order for the messages to show up in the user stream.
         """
         self.ev_loop.run_until_complete(asyncio.sleep(30.0))
->>>>>>> 97152767
         print(self.user_stream_tracker.user_stream)
 
 
