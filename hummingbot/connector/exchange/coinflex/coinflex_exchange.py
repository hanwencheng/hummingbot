--- conflicted
+++ resolved
@@ -6,14 +6,17 @@
 
 from async_timeout import timeout
 
-from hummingbot.connector.exchange.coinflex import coinflex_constants as CONSTANTS, coinflex_web_utils as web_utils
 from hummingbot.connector.client_order_tracker import ClientOrderTracker
-from hummingbot.connector.exchange_base import ExchangeBase
-from hummingbot.connector.exchange.coinflex import coinflex_utils
+from hummingbot.connector.exchange.coinflex import (
+    coinflex_constants as CONSTANTS,
+    coinflex_utils,
+    coinflex_web_utils as web_utils,
+)
 from hummingbot.connector.exchange.coinflex.coinflex_api_order_book_data_source import CoinflexAPIOrderBookDataSource
 from hummingbot.connector.exchange.coinflex.coinflex_auth import CoinflexAuth
 from hummingbot.connector.exchange.coinflex.coinflex_order_book_tracker import CoinflexOrderBookTracker
 from hummingbot.connector.exchange.coinflex.coinflex_user_stream_tracker import CoinflexUserStreamTracker
+from hummingbot.connector.exchange_base import ExchangeBase
 from hummingbot.connector.trading_rule import TradingRule
 from hummingbot.core.api_throttler.async_throttler import AsyncThrottler
 from hummingbot.core.data_type.cancellation_result import CancellationResult
@@ -54,11 +57,7 @@
             secret_key=coinflex_api_secret)
         self._throttler = AsyncThrottler(CONSTANTS.RATE_LIMITS)
         self._api_factory = web_utils.build_api_factory(throttler=self._throttler, auth=self._auth)
-<<<<<<< HEAD
         self._set_order_book_tracker(CoinflexOrderBookTracker(
-=======
-        self._order_book_tracker = CoinflexOrderBookTracker(
->>>>>>> 233ff277
             trading_pairs=trading_pairs,
             domain=domain,
             api_factory=self._api_factory,
