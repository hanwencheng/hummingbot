from typing import Any, Dict

import aiohttp
from pydantic import Field, SecretStr

from hummingbot.client.config.config_data_types import BaseConnectorConfigMap, ClientFieldData

CENTRALIZED = True

EXAMPLE_PAIR = "LRC-USDT"

DEFAULT_FEES = [0.0, 0.2]

LOOPRING_ROOT_API = "https://api3.loopring.io"
LOOPRING_WS_KEY_PATH = "/v2/ws/key"


class LoopringConfigMap(BaseConnectorConfigMap):
    connector: str = Field(default="loopring", client_data=None)
    loopring_accountid: SecretStr = Field(
        default=...,
        client_data=ClientFieldData(
            prompt=lambda cm: "Enter your Loopring account id",
            is_secure=True,
            is_connect_key=True,
            prompt_on_new=True,
        )
    )
    loopring_exchangeaddress: SecretStr = Field(
        default=...,
        client_data=ClientFieldData(
            prompt=lambda cm: "Enter the Loopring exchange address",
            is_secure=True,
            is_connect_key=True,
            prompt_on_new=True,
        )
    )
    loopring_private_key: SecretStr = Field(
        default=...,
        client_data=ClientFieldData(
            prompt=lambda cm: "Enter your Loopring private key",
            is_secure=True,
            is_connect_key=True,
            prompt_on_new=True,
        )
    )
    loopring_api_key: SecretStr = Field(
        default=...,
        client_data=ClientFieldData(
            prompt=lambda cm: "Enter your loopring api key",
            is_secure=True,
            is_connect_key=True,
            prompt_on_new=True,
        )
    )

<<<<<<< HEAD
=======
    class Config:
        title = "loopring"

>>>>>>> 4991a300

KEYS = LoopringConfigMap.construct()


def convert_from_exchange_trading_pair(exchange_trading_pair: str) -> str:
    # loopring returns trading pairs in the correct format natively
    return exchange_trading_pair


def convert_to_exchange_trading_pair(hb_trading_pair: str) -> str:
    # loopring expects trading pairs in the same format as hummingbot internally represents them
    return hb_trading_pair


async def get_ws_api_key():
    async with aiohttp.ClientSession() as client:
        response: aiohttp.ClientResponse = await client.get(
            f"{LOOPRING_ROOT_API}{LOOPRING_WS_KEY_PATH}"
        )
        if response.status != 200:
            raise IOError(f"Error getting WS key. Server responded with status: {response.status}.")

        response_dict: Dict[str, Any] = await response.json()
        return response_dict['data']<|MERGE_RESOLUTION|>--- conflicted
+++ resolved
@@ -54,12 +54,9 @@
         )
     )
 
-<<<<<<< HEAD
-=======
     class Config:
         title = "loopring"
 
->>>>>>> 4991a300
 
 KEYS = LoopringConfigMap.construct()
 
